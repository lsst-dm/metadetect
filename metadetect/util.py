--- conflicted
+++ resolved
@@ -161,10 +161,7 @@
         # the calculation of the response
 
         config = NoiseReplacerConfig()
-<<<<<<< HEAD
-=======
-
->>>>>>> 07b95305
+
         # TODO DM needs to fix the crash
         # config.noiseSource = 'variance'
         config.noiseSeedMultiplier = rng.randint(0, 2**24)
@@ -291,10 +288,7 @@
         set a noise replacer for each exp and put it on the
         context lib ExitStack for cleanup later
         """
-<<<<<<< HEAD
-
-=======
->>>>>>> 07b95305
+
         self.noise_replacers = []
         self.exit_stack = ExitStack()
 
