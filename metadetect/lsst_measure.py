--- conflicted
+++ resolved
@@ -598,11 +598,7 @@
     return jacob
 
 
-<<<<<<< HEAD
-def _get_dtype(meas_type, nband):
-=======
-def _get_dtype(kind):
->>>>>>> 99b4918e
+def _get_dtype(kind, nband):
 
     n = util.Namer(front=kind)
     dt = [
@@ -656,15 +652,9 @@
     return dt
 
 
-<<<<<<< HEAD
-def get_output_struct(meas_type, nband=1):
-    n = util.Namer(front=meas_type)
-    dt = _get_dtype(meas_type, nband=nband)
-=======
-def get_output_struct(kind):
+def get_output_struct(kind, nband=1):
     n = util.Namer(front=kind)
-    dt = _get_dtype(kind)
->>>>>>> 99b4918e
+    dt = _get_dtype(kind, nband=nband)
 
     output = np.zeros(1, dtype=dt)
 
@@ -692,18 +682,13 @@
 
     When data are unavailable, a default value of nan is used
     """
-<<<<<<< HEAD
-    meas_type = get_meas_type(fitter)
 
     if 'band_flux' in res:
         nband = len(res['band_flux'])
     else:
         nband = 1
 
-    output = get_output_struct(meas_type, nband=nband)
-=======
-    output = get_output_struct(fitter.kind)
->>>>>>> 99b4918e
+    output = get_output_struct(fitter.kind, nband=nband)
 
     n = util.Namer(front=fitter.kind)
 
